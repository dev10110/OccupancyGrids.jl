# OccupancyGrids.jl

A Julia package for working with occupancy grids.

## Installation

```julia
using Pkg
Pkg.add("OccupancyGrids")
```

## Usage

This package provides a set of tools for working with occupancy grids. The core type is `OccupancyGrid`, which can be instantiated as a `DenseOccupancyGrid`.

### Loading a Map

The main way to interact with this package is to load a grid from a file. Currently, only grids that are included with the package are supported.

```julia
using OccupancyGrids

# Load the Willow Garage map
grid = load_grid(WillowGarage) # WillowGarage is an enum of tyope IncludedMaps
```

<<<<<<< HEAD
To plot the environment
```
using Plots
plot(grid)
```
which plots the map using a heatmap. 
=======
You can also pass keyword arguments to `load_grid` to modify the grid upon loading:

- `inflation`: (Float64) The inflation radius in meters. Obstacles will be inflated by this amount. Defaults to `0.0`.
- `negate`: (Bool) If `true`, the input `data` is negated (i.e., `1.0 - data`). This is useful when the input data has `1` for free and `0` for occupied. Defaults to `false`.

Example:
```julia
# Load the Willow Garage map with a 0.5 meter inflation radius
grid = load_grid(WillowGarage, inflation=0.5)
```
>>>>>>> a29b5062

### Checking for Occupancy

Once you have a grid, you can check if a particular location is occupied:

```julia
is_occupied(grid, 0.5, 1.2)  # Returns true or false
is_occupied(grid, (0.5, 1.2))
is_occuped(grid, [0.5, 1.2])
```

### Signed Distance Fields

You can also compute the Signed Distance Field (SDF) for any point in the grid. The SDF returns 0 if the location is occupied, and for free space, it returns the distance to the nearest obstacle.

```julia
sdf(grid, 0.5, 1.2)  # Returns the distance to the nearest obstacle
sdf(grid, (0.5, 1.2))
sdf(grid, [0.5, 1.2])
```

## Supported Maps

### Willow Garage

<img src="maps/willow_garage/willow_garage.jpg" width="400"/>

### Simple Indoor

A simple indoor environment.

<img src="maps/simple_indoor/simple_indoor.png" width="400"/>

### Simple Indoor 1

<img src="maps/simple_indoor_1/simple_indoor_1.png" width="400"/>

### Simple Indoor 2

A second simple indoor environment.

<img src="maps/simple_indoor_2/simple_indoor_2.png" width="400"/>

## Creating a Compatible Map w/Illustrator

1. Create a desired map
2. Export As a PNG file, using a white background & high PPI settings
3. Using Imagemagick, run:
```bash
magick output_file.png output_file.pgm
```

## Adding an Environment to the Package
1. Create the folder in the maps/ directory
2. Add an enum entry in 'src/load_grid.jl'
3. Add a dict entry in 'src/load_grid.jl'
4. Export the enum from LoadGrid and OccupancyGrid modules

## Changelog

v0.1.1: added RecipesBase and plotting functionality<|MERGE_RESOLUTION|>--- conflicted
+++ resolved
@@ -24,25 +24,24 @@
 grid = load_grid(WillowGarage) # WillowGarage is an enum of tyope IncludedMaps
 ```
 
-<<<<<<< HEAD
+You can also pass keyword arguments to `load_grid` to modify the grid upon loading:
+
+- `inflation`: (Float64) The inflation radius in meters. Obstacles will be inflated by this amount. Defaults to `0.0`.
+- `negate`: (Bool) If `true`, the input `data` is negated (i.e., `1.0 - data`). This is useful when the input data has `1` for free and `0` for occupied. Defaults to `false`.
+- `compute_sdf`: (Bool) If `true`, a sdf will be computed for the map.
+
+Example:
+```julia
+# Load the Willow Garage map with a 0.5 meter inflation radius
+grid = load_grid(WillowGarage; inflation=0.5, compute_sdf=true, negate=false)
+```
+
 To plot the environment
 ```
 using Plots
 plot(grid)
 ```
 which plots the map using a heatmap. 
-=======
-You can also pass keyword arguments to `load_grid` to modify the grid upon loading:
-
-- `inflation`: (Float64) The inflation radius in meters. Obstacles will be inflated by this amount. Defaults to `0.0`.
-- `negate`: (Bool) If `true`, the input `data` is negated (i.e., `1.0 - data`). This is useful when the input data has `1` for free and `0` for occupied. Defaults to `false`.
-
-Example:
-```julia
-# Load the Willow Garage map with a 0.5 meter inflation radius
-grid = load_grid(WillowGarage, inflation=0.5)
-```
->>>>>>> a29b5062
 
 ### Checking for Occupancy
 
